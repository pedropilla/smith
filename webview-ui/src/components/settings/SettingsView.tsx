import { VSCodeButton, VSCodeCheckbox, VSCodeLink, VSCodeTextArea } from "@vscode/webview-ui-toolkit/react"
import { memo, useEffect, useState } from "react"
import { useExtensionState } from "../../context/ExtensionStateContext"
import { validateApiConfiguration, validateModelId } from "../../utils/validate"
import { vscode } from "../../utils/vscode"
import SettingsButton from "../common/SettingsButton"
import ApiOptions from "./ApiOptions"
const { IS_DEV } = process.env

type SettingsViewProps = {
	onDone: () => void
}

const SettingsView = ({ onDone }: SettingsViewProps) => {
	const {
		apiConfiguration,
		version,
		customInstructions,
		setCustomInstructions,
		openRouterModels,
<<<<<<< HEAD
		requestyModels,
=======
>>>>>>> dcd27548
		telemetrySetting,
		setTelemetrySetting,
	} = useExtensionState()
	const [apiErrorMessage, setApiErrorMessage] = useState<string | undefined>(undefined)
	const [modelIdErrorMessage, setModelIdErrorMessage] = useState<string | undefined>(undefined)

	const handleSubmit = () => {
		const apiValidationResult = validateApiConfiguration(apiConfiguration)
		const modelIdValidationResult = validateModelId(apiConfiguration, openRouterModels)

		setApiErrorMessage(apiValidationResult)
		setModelIdErrorMessage(modelIdValidationResult)

		if (!apiValidationResult && !modelIdValidationResult) {
			vscode.postMessage({ type: "apiConfiguration", apiConfiguration })
			vscode.postMessage({
				type: "customInstructions",
				text: customInstructions,
			})
			vscode.postMessage({
				type: "telemetrySetting",
				text: telemetrySetting,
			})
			onDone()
		}
	}

	useEffect(() => {
		setApiErrorMessage(undefined)
		setModelIdErrorMessage(undefined)
	}, [apiConfiguration])

	// validate as soon as the component is mounted
	/*
	useEffect will use stale values of variables if they are not included in the dependency array. so trying to use useEffect with a dependency array of only one value for example will use any other variables' old values. In most cases you don't want this, and should opt to use react-use hooks.
	
	useEffect(() => {
		// uses someVar and anotherVar
	// eslint-disable-next-line react-hooks/exhaustive-deps
	}, [someVar])

	If we only want to run code once on mount we can use react-use's useEffectOnce or useMount
	*/

	const handleResetState = () => {
		vscode.postMessage({ type: "resetState" })
	}

	return (
		<div
			style={{
				position: "fixed",
				top: 0,
				left: 0,
				right: 0,
				bottom: 0,
				padding: "10px 0px 0px 20px",
				display: "flex",
				flexDirection: "column",
				overflow: "hidden",
			}}>
			<div
				style={{
					display: "flex",
					justifyContent: "space-between",
					alignItems: "center",
					marginBottom: "17px",
					paddingRight: 17,
				}}>
				<h3 style={{ color: "var(--vscode-foreground)", margin: 0 }}>Settings</h3>
				<VSCodeButton onClick={handleSubmit}>Done</VSCodeButton>
			</div>
			<div
				style={{
					flexGrow: 1,
					overflowY: "scroll",
					paddingRight: 8,
					display: "flex",
					flexDirection: "column",
				}}>
				<div style={{ marginBottom: 5 }}>
					<ApiOptions
						showModelOptions={true}
						apiErrorMessage={apiErrorMessage}
						modelIdErrorMessage={modelIdErrorMessage}
					/>
				</div>

				<div style={{ marginBottom: 5 }}>
					<VSCodeTextArea
						value={customInstructions ?? ""}
						style={{ width: "100%" }}
						resize="vertical"
						rows={4}
						placeholder={'e.g. "Run unit tests at the end", "Use TypeScript with async/await", "Speak in Spanish"'}
						onInput={(e: any) => setCustomInstructions(e.target?.value ?? "")}>
						<span style={{ fontWeight: "500" }}>Custom Instructions</span>
					</VSCodeTextArea>
					<p
						style={{
							fontSize: "12px",
							marginTop: "5px",
							color: "var(--vscode-descriptionForeground)",
						}}>
						These instructions are added to the end of the system prompt sent with every request.
					</p>
				</div>

				<div style={{ marginBottom: 5 }}>
					<VSCodeCheckbox
						style={{ marginBottom: "5px" }}
						checked={telemetrySetting === "enabled"}
						onChange={(e: any) => {
							const checked = e.target.checked === true
							setTelemetrySetting(checked ? "enabled" : "disabled")
						}}>
						Allow anonymous error and usage reporting
					</VSCodeCheckbox>
					<p
						style={{
							fontSize: "12px",
							marginTop: "5px",
							color: "var(--vscode-descriptionForeground)",
						}}>
						Help improve Cline by sending anonymous usage data and error reports. No code, prompts, or personal
						information is ever sent. See our{" "}
						<VSCodeLink
							href="https://github.com/cline/cline/blob/main/docs/PRIVACY.md"
							style={{ fontSize: "inherit" }}>
							privacy policy
						</VSCodeLink>{" "}
						for more details.
					</p>
				</div>

				{IS_DEV && (
					<>
						<div style={{ marginTop: "10px", marginBottom: "4px" }}>Debug</div>
						<VSCodeButton onClick={handleResetState} style={{ marginTop: "5px", width: "auto" }}>
							Reset State
						</VSCodeButton>
						<p
							style={{
								fontSize: "12px",
								marginTop: "5px",
								color: "var(--vscode-descriptionForeground)",
							}}>
							This will reset all global state and secret storage in the extension.
						</p>
					</>
				)}

				<div
					style={{
						marginTop: "auto",
						paddingRight: 8,
						display: "flex",
						justifyContent: "center",
					}}>
					<SettingsButton
						onClick={() => vscode.postMessage({ type: "openExtensionSettings" })}
						style={{
							margin: "0 0 16px 0",
						}}>
						<i className="codicon codicon-settings-gear" />
						Advanced Settings
					</SettingsButton>
				</div>
				<div
					style={{
						textAlign: "center",
						color: "var(--vscode-descriptionForeground)",
						fontSize: "12px",
						lineHeight: "1.2",
						padding: "0 8px 15px 0",
					}}>
					<p
						style={{
							wordWrap: "break-word",
							margin: 0,
							padding: 0,
						}}>
						If you have any questions or feedback, feel free to open an issue at{" "}
						<VSCodeLink href="https://github.com/cline/cline" style={{ display: "inline" }}>
							https://github.com/cline/cline
						</VSCodeLink>
					</p>
					<p
						style={{
							fontStyle: "italic",
							margin: "10px 0 0 0",
							padding: 0,
						}}>
						v{version}
					</p>
				</div>
			</div>
		</div>
	)
}

export default memo(SettingsView)<|MERGE_RESOLUTION|>--- conflicted
+++ resolved
@@ -18,10 +18,6 @@
 		customInstructions,
 		setCustomInstructions,
 		openRouterModels,
-<<<<<<< HEAD
-		requestyModels,
-=======
->>>>>>> dcd27548
 		telemetrySetting,
 		setTelemetrySetting,
 	} = useExtensionState()
