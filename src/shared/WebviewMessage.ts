--- conflicted
+++ resolved
@@ -78,14 +78,11 @@
 	toolName?: string
 	autoApprove?: boolean
 
-<<<<<<< HEAD
 	// For auth
 	user?: UserInfo | null
 	customToken?: string
-=======
 	// For openInBrowser
 	url?: string
->>>>>>> fcf67349
 }
 
 export type ClineAskResponse = "yesButtonClicked" | "noButtonClicked" | "messageResponse"
